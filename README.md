--- conflicted
+++ resolved
@@ -302,10 +302,6 @@
 agent.checkpointer = checkpointer
 ```
 
-<<<<<<< HEAD
-When a tool call requires approval, the agent will pause and wait for human input before proceeding. The message shown to users will include your custom prefix (or "Tool execution requires approval" by default) followed by the tool name and arguments. Multiple tool calls are processed in parallel, allowing you to review and approve multiple operations at once.
-## Async
-=======
 #### Approve
 
 To "approve" a tool call means the agent will execute the tool call as is.
@@ -362,7 +358,7 @@
     print(s)
 
 ```
->>>>>>> 90210765
+## Async
 
 If you are passing async tools to your agent, you will want to `from deepagents import async_create_deep_agent`
 ## MCP
