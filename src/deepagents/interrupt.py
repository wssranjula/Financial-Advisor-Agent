--- conflicted
+++ resolved
@@ -22,9 +22,6 @@
         tool_configs: Dict mapping tool names to HumanInterruptConfig objects
         message_prefix: Optional message prefix for interrupt descriptions
     """
-<<<<<<< HEAD
-
-=======
     # Right now we don't properly handle `ignore`
     for tool, interrupt_config in tool_configs.items():
         if isinstance(interrupt_config, dict):
@@ -32,8 +29,7 @@
                 raise ValueError(
                     f"For {tool} we get `allow_ignore = True` - we currently don't support `ignore`."
                 )
-    
->>>>>>> 90210765
+
     def interrupt_hook(state: Dict[str, Any]) -> Dict[str, Any]:
         """Post model hook that checks for tool calls and triggers interrupts if needed."""
         messages = state.get("messages", [])
@@ -69,44 +65,6 @@
 
         approved_tool_calls = auto_approved_tool_calls.copy()
 
-<<<<<<< HEAD
-        # Process all tool calls that need interrupts in parallel
-        requests = []
-
-        for tool_call in interrupt_tool_calls:
-            tool_name = tool_call["name"]
-            tool_args = tool_call["args"]
-            description = f"{message_prefix}\n\nTool: {tool_name}\nArgs: {tool_args}"
-            tool_config = tool_configs[tool_name]
-
-            request: HumanInterrupt = {
-                "action_request": ActionRequest(
-                    action=tool_name,
-                    args=tool_args,
-                ),
-                "config": tool_config,
-                "description": description,
-            }
-            requests.append(request)
-
-        responses: List[HumanResponse] = interrupt(requests)
-
-        for i, response in enumerate(responses):
-            tool_call = interrupt_tool_calls[i]
-
-            if response["type"] == "accept":
-                approved_tool_calls.append(tool_call)
-            elif response["type"] == "edit":
-                edited: ActionRequest = response["args"]
-                new_tool_call = {
-                    "name": tool_call["name"],
-                    "args": edited["args"],
-                    "id": tool_call["id"],
-                }
-                approved_tool_calls.append(new_tool_call)
-            else:
-                raise ValueError(f"Unknown response type: {response['type']}")
-=======
         tool_name = tool_call["name"]
         tool_args = tool_call["args"]
         description = f"{message_prefix}\n\nTool: {tool_name}\nArgs: {tool_args}"
@@ -150,7 +108,6 @@
             return {"messages": [response_message]}
         else:
             raise ValueError(f"Unknown response type: {response['type']}")
->>>>>>> 90210765
 
         last_message.tool_calls = approved_tool_calls
 
